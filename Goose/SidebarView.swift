--- conflicted
+++ resolved
@@ -18,16 +18,14 @@
     let isLoadingMore: Bool
     let hasMoreSessions: Bool
     
-<<<<<<< HEAD
     // Grouping mode state
     @State private var groupByDirectory: Bool = false
-=======
+    
+    // Agent management from main branch
     @StateObject private var agentStorage = AgentStorage.shared
     @State private var showingRenameDialog = false
     @State private var agentToRename: AgentConfiguration?
     @State private var newAgentName = ""
->>>>>>> 52eca927
-    
     // Dynamic sidebar width based on device
     private var sidebarWidth: CGFloat {
         let screenWidth = UIScreen.main.bounds.width
@@ -258,56 +256,58 @@
                                 }
                             }
                             
-<<<<<<< HEAD
-                            // Group by toggle
-                            HStack(spacing: 8) {
-                                Button(action: {
-                                    withAnimation(.easeInOut(duration: 0.2)) {
-                                        groupByDirectory = false
+                            // Spacer below agent list
+                            Color.clear
+                                .frame(height: 24)
+                            
+                            // Group by toggle - only show if there are sessions with non-empty working directories
+                            if cachedSessions.contains(where: { $0.workingDir != nil && !$0.workingDir!.isEmpty }) {
+                                HStack(spacing: 8) {
+                                    Button(action: {
+                                        withAnimation(.easeInOut(duration: 0.2)) {
+                                            groupByDirectory = false
+                                        }
+                                    }) {
+                                        HStack(spacing: 4) {
+                                            Image(systemName: "calendar")
+                                                .font(.system(size: 12))
+                                            Text("Date")
+                                                .font(.system(size: 13, weight: groupByDirectory ? .regular : .semibold))
+                                        }
+                                        .foregroundColor(groupByDirectory ? .secondary : .primary)
+                                        .padding(.horizontal, 12)
+                                        .padding(.vertical, 6)
+                                        .background(groupByDirectory ? Color.clear : Color(.systemGray5))
+                                        .cornerRadius(8)
                                     }
-                                }) {
-                                    HStack(spacing: 4) {
-                                        Image(systemName: "calendar")
-                                            .font(.system(size: 12))
-                                        Text("Date")
-                                            .font(.system(size: 13, weight: groupByDirectory ? .regular : .semibold))
+                                    .buttonStyle(.plain)
+                                    
+                                    Button(action: {
+                                        withAnimation(.easeInOut(duration: 0.2)) {
+                                            groupByDirectory = true
+                                        }
+                                    }) {
+                                        HStack(spacing: 4) {
+                                            Image(systemName: "folder")
+                                                .font(.system(size: 12))
+                                            Text("Folder")
+                                                .font(.system(size: 13, weight: groupByDirectory ? .semibold : .regular))
+                                        }
+                                        .foregroundColor(groupByDirectory ? .primary : .secondary)
+                                        .padding(.horizontal, 12)
+                                        .padding(.vertical, 6)
+                                        .background(groupByDirectory ? Color(.systemGray5) : Color.clear)
+                                        .cornerRadius(8)
                                     }
-                                    .foregroundColor(groupByDirectory ? .secondary : .primary)
-                                    .padding(.horizontal, 12)
-                                    .padding(.vertical, 6)
-                                    .background(groupByDirectory ? Color.clear : Color(.systemGray5))
-                                    .cornerRadius(8)
+                                    .buttonStyle(.plain)
+                                    
+                                    Spacer()
                                 }
-                                .buttonStyle(.plain)
-                                
-                                Button(action: {
-                                    withAnimation(.easeInOut(duration: 0.2)) {
-                                        groupByDirectory = true
-                                    }
-                                }) {
-                                    HStack(spacing: 4) {
-                                        Image(systemName: "folder")
-                                            .font(.system(size: 12))
-                                        Text("Project")
-                                            .font(.system(size: 13, weight: groupByDirectory ? .semibold : .regular))
-                                    }
-                                    .foregroundColor(groupByDirectory ? .primary : .secondary)
-                                    .padding(.horizontal, 12)
-                                    .padding(.vertical, 6)
-                                    .background(groupByDirectory ? Color(.systemGray5) : Color.clear)
-                                    .cornerRadius(8)
-                                }
-                                .buttonStyle(.plain)
-                                
-                                Spacer()
-                            }
-                            .padding(.horizontal, 16)
-                            .padding(.vertical, 8)
+                                .padding(.horizontal, 16)
+                                .padding(.vertical, 8)
+                            }
                             
                             // Spacer to push sessions further down
-=======
-                            // Spacer below agent list
->>>>>>> 52eca927
                             Color.clear
                                 .frame(height: 24)
                             
