import SwiftUI

struct NodeMatrix: View {
    let sessions: [ChatSession]
    let selectedSessionId: String?
    let onNodeTap: (ChatSession, CGPoint) -> Void
    let onDayChange: ((Int) -> Void)? // NEW: Callback when day changes
    var showDraftNode: Bool = false
    @Environment(\.colorScheme) var colorScheme
    @State private var daysOffset: Int = 0 // 0 = today, 1 = yesterday, etc.
    @State private var dragOffset: CGFloat = 0
    @GestureState private var isDragging: Bool = false
    @State private var pulseAnimation = false // For draft node pulsing
    @State private var dashPhase: CGFloat = 0 // For draft line animation
    
    // Get the date for the current offset
    private var targetDate: Date {
        let calendar = Calendar.current
        return calendar.date(byAdding: .day, value: -daysOffset, to: Date()) ?? Date()
    }
    
    // Filter sessions for the target day
    private var daySessions: [ChatSession] {
        let calendar = Calendar.current
        
        let filtered = sessions.filter { session in
            let formatter = ISO8601DateFormatter()
            formatter.formatOptions = [.withInternetDateTime]
            
            guard let sessionDate = formatter.date(from: session.updatedAt) else {
                return false
            }
            
            return calendar.isDate(sessionDate, inSameDayAs: targetDate)
        }
        
        return filtered.sorted { session1, session2 in
            let formatter = ISO8601DateFormatter()
            formatter.formatOptions = [.withInternetDateTime]
            guard let date1 = formatter.date(from: session1.updatedAt),
                  let date2 = formatter.date(from: session2.updatedAt) else {
                return false
            }
            return date1 < date2
        }
    }
    
    // Format the date label
    private var dateLabel: String {
        let calendar = Calendar.current
        let formatter = DateFormatter()
        
        if calendar.isDateInToday(targetDate) {
            return "Today"
        } else if calendar.isDateInYesterday(targetDate) {
            return "Yesterday"
        } else {
            formatter.dateStyle = .medium
            return formatter.string(from: targetDate)
        }
    }
    
    var body: some View {
        GeometryReader { geometry in
            VStack(spacing: 0) {
                // Date label header - left aligned
                HStack {
                    HStack(spacing: 8) {
                        Text(dateLabel)
                            .font(.system(size: 14, weight: .semibold))
                            .foregroundColor(.primary)
                        
                        // Right indicator (for going to past)
                        Image(systemName: "chevron.right")
                            .font(.system(size: 10, weight: .semibold))
                            .foregroundColor(.secondary.opacity(0.5))
                        
                        // Left indicator (only show if not on today)
                        if daysOffset > 0 {
                            Image(systemName: "chevron.left")
                                .font(.system(size: 10, weight: .semibold))
                                .foregroundColor(.secondary.opacity(0.5))
                        }
                    }
                    
                    Spacer()
                }
                .padding(.top, 24)
                .padding(.horizontal, 16)
                .padding(.bottom, 8)
                
                // Node content area - fills all available space
                GeometryReader { nodeGeometry in
                    ZStack {
                        // Empty state (only show if no draft node and no sessions)
                        if daySessions.isEmpty && !showDraftNode {
                            VStack(spacing: 8) {
                                Image(systemName: "calendar.badge.clock")
                                    .font(.system(size: 32))
                                    .foregroundColor(.secondary.opacity(0.5))
                                
                                Text("No sessions on \(dateLabel.lowercased())")
                                    .font(.system(size: 14))
                                    .foregroundColor(.secondary)
                            }
                            .frame(maxWidth: .infinity, maxHeight: .infinity)
                        }
                        
                        // Draw connections (lines between nodes)
                        if daySessions.count > 1 {
                            Path { path in
                                for i in 0..<(daySessions.count - 1) {
                                    let startPoint = nodePosition(for: i, session: daySessions[i], in: nodeGeometry.size, allSessions: daySessions)
                                    let endPoint = nodePosition(for: i + 1, session: daySessions[i + 1], in: nodeGeometry.size, allSessions: daySessions)
                                    
                                    path.move(to: startPoint)
                                    path.addLine(to: endPoint)
                                }
                            }
                            .stroke(
                                colorScheme == .dark ?
                                Color.white.opacity(0.15) :
                                Color.black.opacity(0.1),
                                style: StrokeStyle(lineWidth: 1, lineCap: .round)
                            )
                        }
                        
                        // Draw connection line from last session to draft node
                        if showDraftNode && daysOffset == 0 && !daySessions.isEmpty {
                            Path { path in
                                let lastSession = daySessions[daySessions.count - 1]
                                let lastPosition = nodePosition(for: daySessions.count - 1, session: lastSession, in: nodeGeometry.size, allSessions: daySessions)
                                let draftPos = draftNodePosition(in: nodeGeometry.size)
                                
                                path.move(to: lastPosition)
                                path.addLine(to: draftPos)
                            }
                            .stroke(
                                Color.green.opacity(0.3),
                                style: StrokeStyle(lineWidth: 1, lineCap: .round, dash: [5, 5], dashPhase: dashPhase)
                            )
                            .transition(.opacity)
                        }
                        
                        // Draw session nodes (now tappable with highlight)
                        ForEach(Array(daySessions.enumerated()), id: \.element.id) { index, session in
                            let position = nodePosition(for: index, session: session, in: nodeGeometry.size, allSessions: daySessions)
                            let isSelected = selectedSessionId == session.id
                            
                            Button(action: {
                                onNodeTap(session, position)
                            }) {
                                ZStack {
                                    // Outer tap target (invisible)
                                    Circle()
                                        .fill(Color.clear)
                                        .frame(width: 32, height: 32)
                                    
                                    // Highlight ring for selected node
                                    if isSelected {
                                        Circle()
                                            .stroke(Color.blue, lineWidth: 2)
                                            .frame(width: 20, height: 20)
                                            .transition(.scale.combined(with: .opacity))
                                    }
                                    
                                    // Inner node
                                    Circle()
                                        .fill(
                                            isSelected ?
                                            Color.blue :
                                            (colorScheme == .dark ?
                                             Color.white.opacity(0.5) :
                                             Color.black.opacity(0.3))
                                        )
                                        .frame(width: 8, height: 8)
                                }
                            }
                            .buttonStyle(.plain)
                            .position(position)
                        }
                        
                        // Draw draft node (pulsing animation)
                        if showDraftNode && daysOffset == 0 {
                            let draftPosition = draftNodePosition(in: nodeGeometry.size)
                            
                            ZStack {
                                // Pulsing outer ring
                                Circle()
                                    .stroke(Color.green.opacity(0.3), lineWidth: 2)
                                    .frame(width: 20, height: 20)
                                    .scaleEffect(pulseAnimation ? 1.8 : 1.0)
                                    .opacity(pulseAnimation ? 0.0 : 0.5)
                                
                                // Inner draft node
                                Circle()
                                    .fill(Color.green)
                                    .frame(width: 8, height: 8)
                            }
                            .position(draftPosition)
                            .transition(.scale.combined(with: .opacity))
                            .onAppear {
                                // Animate the pulsing ring
                                withAnimation(.easeInOut(duration: 1.5).repeatForever(autoreverses: false)) {
                                    pulseAnimation = true
                                }
                                // Animate the dashed line (flowing effect)
                                withAnimation(.linear(duration: 1.0).repeatForever(autoreverses: false)) {
                                    dashPhase = 10 // Move the dash pattern
                                }
                            }
                            .onDisappear {
                                pulseAnimation = false
                                dashPhase = 0
                            }
                        }
                        
                        // Draw message dots for selected session (using messageCount, no loading)
                        if let selectedId = selectedSessionId,
                           let selectedSession = daySessions.first(where: { $0.id == selectedId }),
                           let sessionIndex = daySessions.firstIndex(where: { $0.id == selectedId }) {
                            
                            let sessionPosition = nodePosition(for: sessionIndex, session: selectedSession, in: nodeGeometry.size, allSessions: daySessions)
                            
                            // Show simulated message dots based on messageCount
                            SimulatedMessageDotsOverlay(
                                messageCount: selectedSession.messageCount,
                                centerPosition: sessionPosition,
                                colorScheme: colorScheme
                            )
                        }
                    }
                }
                .padding(.horizontal, 16)
                .id(daysOffset)
                .transition(.asymmetric(
                    insertion: .move(edge: dragOffset > 0 ? .trailing : .leading).combined(with: .opacity),
                    removal: .move(edge: dragOffset > 0 ? .leading : .trailing).combined(with: .opacity)
                ))
                .offset(x: dragOffset)
                
                // Session count indicator - positioned at bottom with minimal padding
                if !daySessions.isEmpty || showDraftNode {
                    HStack {
                        if showDraftNode && daysOffset == 0 {
                            if daySessions.isEmpty {
                                Text("Draft in progress")
                                    .font(.caption2)
                                    .foregroundColor(.green.opacity(0.8))
                            } else {
                                Text("Draft + \(daySessions.count) session\(daySessions.count == 1 ? "" : "s")")
                                    .font(.caption2)
                                    .foregroundColor(.green.opacity(0.8))
                            }
                        } else {
                            Text("\(daySessions.count) session\(daySessions.count == 1 ? "" : "s")")
                                .font(.caption2)
                                .foregroundColor(.secondary.opacity(0.6))
                        }
                        Spacer()
                    }
                    .padding(.horizontal, 16)
                    .padding(.top, 8)
                    .padding(.bottom, 16)
                } else {
                    HStack {
                        Text("Swipe left or right")
                            .font(.caption2)
                            .foregroundColor(.secondary.opacity(0.5))
                        Spacer()
                    }
                    .padding(.horizontal, 16)
                    .padding(.top, 8)
                    .padding(.bottom, 16)
                }
            }
            .frame(maxWidth: .infinity, maxHeight: .infinity)
            .contentShape(Rectangle())
            .highPriorityGesture(
                DragGesture(minimumDistance: 30)
                    .updating($isDragging) { value, state, transaction in
                        state = true
                    }
                    .onChanged { value in
                        let horizontalAmount = value.translation.width
                        let verticalAmount = abs(value.translation.height)
                        
                        if abs(horizontalAmount) > verticalAmount {
                            dragOffset = horizontalAmount
                        }
                    }
                    .onEnded { value in
                        let threshold: CGFloat = 50
                        let horizontalAmount = value.translation.width
                        let verticalAmount = abs(value.translation.height)
                        
                        if abs(horizontalAmount) > verticalAmount {
                            withAnimation(.spring(response: 0.3, dampingFraction: 0.7)) {
                                if abs(horizontalAmount) > threshold {
                                    if horizontalAmount > 0 {
                                        daysOffset += 1
                                    } else if daysOffset > 0 {
                                        daysOffset -= 1
                                    }
                                }
                                
                                dragOffset = 0
                            }
                        } else {
                            dragOffset = 0
                        }
                    }
            )
        }
        .onChange(of: showDraftNode) { oldValue, newValue in
            // Animate draft node appearance/disappearance
            withAnimation(.spring(response: 0.3, dampingFraction: 0.7)) {
                // State change will trigger draft node appearance
            }
        }
        .onChange(of: daysOffset) { oldValue, newValue in
            // NEW: Notify parent when day changes
            onDayChange?(newValue)
        }
        .onAppear {
            // NEW: Notify parent of initial day on appear
            onDayChange?(daysOffset)
        }
    }
    
    // Calculate position for draft node - improved to prevent off-screen placement
    private func draftNodePosition(in size: CGSize) -> CGPoint {
        if daySessions.isEmpty {
            // Center if no other sessions
            return CGPoint(x: size.width / 2, y: size.height / 2)
        } else {
            // Position after the last session with better bounds checking
            let lastSession = daySessions[daySessions.count - 1]
            let lastPosition = nodePosition(for: daySessions.count - 1, session: lastSession, in: size, allSessions: daySessions)
            
            // Calculate offset with bounds checking
            let paddingX: CGFloat = size.width * 0.15
            let maxX = size.width - paddingX
            let minX = paddingX
            
            let paddingY: CGFloat = size.height * 0.20
            let maxY = size.height - paddingY
            let minY = paddingY
            
            // Try to place to the right and slightly down
            var targetX = lastPosition.x + 60
            var targetY = lastPosition.y + 20
            
            // If too far right, wrap to left side but lower
            if targetX > maxX {
                targetX = minX + 40
                targetY = min(lastPosition.y + 60, maxY)
            }
            
            // Clamp to bounds
            targetX = max(minX, min(targetX, maxX))
            targetY = max(minY, min(targetY, maxY))
            
            return CGPoint(x: targetX, y: targetY)
        }
    }
    
    // Calculate position for each node - centered and better distributed
    private func nodePosition(for index: Int, session: ChatSession, in size: CGSize, allSessions: [ChatSession]) -> CGPoint {
        guard !allSessions.isEmpty else { return CGPoint(x: size.width / 2, y: size.height / 2) }
        
        // Use more conservative padding to keep nodes centered
        let paddingX: CGFloat = size.width * 0.15
        let paddingY: CGFloat = size.height * 0.20
        let availableWidth = size.width - (paddingX * 2)
        let availableHeight = size.height - (paddingY * 2)
        
        if allSessions.count == 1 {
            return CGPoint(x: size.width / 2, y: size.height / 2)
        }
        
        // Parse session times
        let formatter = ISO8601DateFormatter()
        formatter.formatOptions = [.withInternetDateTime]
        
        guard let sessionDate = formatter.date(from: session.updatedAt) else {
            return randomPosition(seed: session.id.hashValue, in: size, paddingX: paddingX, paddingY: paddingY)
        }
        
        // Get time range for the day's sessions
        let dates = allSessions.compactMap { formatter.date(from: $0.updatedAt) }
        guard let minDate = dates.min(), let maxDate = dates.max() else {
            return randomPosition(seed: session.id.hashValue, in: size, paddingX: paddingX, paddingY: paddingY)
        }
        
        let timeRange = maxDate.timeIntervalSince(minDate)
        let timeProgress: CGFloat
        
        if timeRange > 0 {
            timeProgress = CGFloat(sessionDate.timeIntervalSince(minDate) / timeRange)
        } else {
            timeProgress = CGFloat(index) / CGFloat(allSessions.count - 1)
        }
        
        // Use session ID for consistent pseudo-random values
        let seed = abs(session.id.hashValue)
        let random1 = sin(Double(seed))
        let random2 = cos(Double(seed) * 1.5)
        let random3 = sin(Double(seed) * 2.3)
        
        // Create time-based clusters with centered distribution
        let clusterCount: CGFloat = 4
        let clusterIndex = floor(timeProgress * clusterCount)
        
        // Base position on cluster center - keep more centered vertically
        let clusterCenterX = (clusterIndex + 0.5) / clusterCount
        let clusterCenterY: CGFloat = 0.5 // Keep at vertical center
        
        // Reduce spread to keep nodes more centered
        let clusterSpreadX: CGFloat = 0.15
        let clusterSpreadY: CGFloat = 0.25
        
        let offsetX = (random1 * 0.5 + 0.5) * clusterSpreadX - (clusterSpreadX / 2)
        let offsetY = (random2 * 0.5 + 0.5) * clusterSpreadY - (clusterSpreadY / 2)
        
        // Add micro-variation
        let microOffsetX = (random3 * 0.5 + 0.5) * 0.03 - 0.015
        let microOffsetY = (sin(random3 * 3) * 0.5 + 0.5) * 0.03 - 0.015
        
        // Calculate final position
        let xProgress = clusterCenterX + offsetX + microOffsetX
        let yProgress = clusterCenterY + offsetY + microOffsetY
        
        // Clamp to bounds
        let x = paddingX + (availableWidth * min(max(xProgress, 0), 1))
        let y = paddingY + (availableHeight * min(max(yProgress, 0), 1))
        
        return CGPoint(x: x, y: y)
    }
    
    // Fallback random position
    private func randomPosition(seed: Int, in size: CGSize, paddingX: CGFloat, paddingY: CGFloat) -> CGPoint {
        let random1 = sin(Double(seed)) * 0.5 + 0.5
        let random2 = cos(Double(seed) * 1.5) * 0.5 + 0.5
        
        let x = paddingX + (size.width - paddingX * 2) * CGFloat(random1)
        let y = paddingY + (size.height - paddingY * 2) * CGFloat(random2)
        
        return CGPoint(x: x, y: y)
    }
}

// MARK: - Simulated Message Dots Overlay (no message loading, just uses messageCount)
struct SimulatedMessageDotsOverlay: View {
    let messageCount: Int
    let centerPosition: CGPoint
    let colorScheme: ColorScheme
    
    // Calculate how many dots to show based on message count
    private var displayedDotCount: Int {
        if messageCount <= 20 {
            return messageCount
        } else if messageCount <= 50 {
            return messageCount / 2
        } else {
            return min(25, messageCount / 3)
        }
    }
    
    var body: some View {
        ZStack {
            // Draw connecting lines between dots
            if displayedDotCount > 1 {
                Path { path in
                    for i in 0..<(displayedDotCount - 1) {
                        let startPos = dotPosition(for: i)
                        let endPos = dotPosition(for: i + 1)
                        
                        path.move(to: startPos)
                        path.addLine(to: endPos)
                    }
                }
                .stroke(
                    Color.blue.opacity(0.3),
                    style: StrokeStyle(lineWidth: 1, lineCap: .round)
                )
            }
            
            // Draw message dots
            ForEach(0..<displayedDotCount, id: \.self) { index in
                Circle()
                    .fill(dotColor(for: index))
                    .frame(width: 4, height: 4)
                    .position(dotPosition(for: index))
            }
        }
    }
    
    // Calculate position for each dot in a circle around the session node
    private func dotPosition(for index: Int) -> CGPoint {
        let radius: CGFloat = 30
        let angleStep = (2 * .pi) / CGFloat(displayedDotCount)
        let angle = angleStep * CGFloat(index) - (.pi / 2) // Start from top
        
        let x = centerPosition.x + radius * cos(angle)
        let y = centerPosition.y + radius * sin(angle)
        
        return CGPoint(x: x, y: y)
    }
    
    // Simulate alternating user/assistant pattern for dots
    private func dotColor(for index: Int) -> Color {
        // Simulate a pattern: user, assistant, user, assistant, etc with occasional system
        if index % 7 == 6 {
            // Every 7th message is "system"
            return Color.gray.opacity(0.6)
        } else if index % 2 == 0 {
            // Even indices are "user"
            return Color.blue.opacity(0.8)
        } else {
            // Odd indices are "assistant"
            return colorScheme == .dark ?
                Color.white.opacity(0.6) :
                Color.black.opacity(0.4)
        }
    }
}

#Preview {
    PreviewContainer()
}

struct PreviewContainer: View {
    let formatter = ISO8601DateFormatter()
    let calendar = Calendar.current
    let now = Date()
    
    init() {
        formatter.formatOptions = [.withInternetDateTime]
    }
    
    func dateString(daysAgo: Int, hoursAgo: Int, minutesOffset: Int = 0) -> String {
        var date = calendar.date(byAdding: .day, value: -daysAgo, to: now)!
        date = calendar.date(byAdding: .hour, value: -hoursAgo, to: date)!
        date = calendar.date(byAdding: .minute, value: minutesOffset, to: date)!
        return formatter.string(from: date)
    }
    
    var body: some View {
        ZStack {
        Color(UIColor.systemBackground)
            .ignoresSafeArea()
        
        NodeMatrix(
            sessions: [
<<<<<<< HEAD
                // Today
                ChatSession(id: "1", name: "Early Morning", messageCount: 5, createdAt: dateString(daysAgo: 0, hoursAgo: 8), updatedAt: dateString(daysAgo: 0, hoursAgo: 8)),
                ChatSession(id: "2", name: "Morning", messageCount: 12, createdAt: dateString(daysAgo: 0, hoursAgo: 7, minutesOffset: 30), updatedAt: dateString(daysAgo: 0, hoursAgo: 7, minutesOffset: 30)),
                ChatSession(id: "3", name: "Late Morning", messageCount: 8, createdAt: dateString(daysAgo: 0, hoursAgo: 7), updatedAt: dateString(daysAgo: 0, hoursAgo: 7)),
=======
                ChatSession(id: "1", description: "Early Morning", messageCount: 5, createdAt: dateString(daysAgo: 0, hoursAgo: 8), updatedAt: dateString(daysAgo: 0, hoursAgo: 8)),
                ChatSession(id: "2", description: "Morning", messageCount: 12, createdAt: dateString(daysAgo: 0, hoursAgo: 7, minutesOffset: 30), updatedAt: dateString(daysAgo: 0, hoursAgo: 7, minutesOffset: 30)),
                ChatSession(id: "3", description: "Late Morning", messageCount: 8, createdAt: dateString(daysAgo: 0, hoursAgo: 7), updatedAt: dateString(daysAgo: 0, hoursAgo: 7)),
>>>>>>> 9ed0d6b7
            ],
            selectedSessionId: "2",
            onNodeTap: { session, position in
                print("Tapped session: \(session.description) at position: \(position)")
            },
            onDayChange: { daysOffset in
                print("Day changed to offset: \(daysOffset)")
            },
            showDraftNode: true
        )
        .frame(height: 400)
        }
    }
}<|MERGE_RESOLUTION|>--- conflicted
+++ resolved
@@ -553,16 +553,10 @@
         
         NodeMatrix(
             sessions: [
-<<<<<<< HEAD
                 // Today
                 ChatSession(id: "1", name: "Early Morning", messageCount: 5, createdAt: dateString(daysAgo: 0, hoursAgo: 8), updatedAt: dateString(daysAgo: 0, hoursAgo: 8)),
                 ChatSession(id: "2", name: "Morning", messageCount: 12, createdAt: dateString(daysAgo: 0, hoursAgo: 7, minutesOffset: 30), updatedAt: dateString(daysAgo: 0, hoursAgo: 7, minutesOffset: 30)),
                 ChatSession(id: "3", name: "Late Morning", messageCount: 8, createdAt: dateString(daysAgo: 0, hoursAgo: 7), updatedAt: dateString(daysAgo: 0, hoursAgo: 7)),
-=======
-                ChatSession(id: "1", description: "Early Morning", messageCount: 5, createdAt: dateString(daysAgo: 0, hoursAgo: 8), updatedAt: dateString(daysAgo: 0, hoursAgo: 8)),
-                ChatSession(id: "2", description: "Morning", messageCount: 12, createdAt: dateString(daysAgo: 0, hoursAgo: 7, minutesOffset: 30), updatedAt: dateString(daysAgo: 0, hoursAgo: 7, minutesOffset: 30)),
-                ChatSession(id: "3", description: "Late Morning", messageCount: 8, createdAt: dateString(daysAgo: 0, hoursAgo: 7), updatedAt: dateString(daysAgo: 0, hoursAgo: 7)),
->>>>>>> 9ed0d6b7
             ],
             selectedSessionId: "2",
             onNodeTap: { session, position in
